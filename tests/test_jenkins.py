--- conflicted
+++ resolved
@@ -7,13 +7,8 @@
 import pytest
 
 from aiojenkins.exceptions import JenkinsError
-<<<<<<< HEAD
 from aiojenkins.jenkins import Jenkins, JenkinsVersion, make_jenkins_version
-from tests import CreateJob, get_host, get_user, get_password, is_ci_server
-=======
-from aiojenkins.jenkins import Jenkins
 from tests import CreateJob, get_host, get_password, get_user, is_ci_server
->>>>>>> bf0f48d2
 
 
 @pytest.mark.asyncio
